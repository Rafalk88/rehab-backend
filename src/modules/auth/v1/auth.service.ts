--- conflicted
+++ resolved
@@ -140,30 +140,30 @@
   }
 
   /**
-    * Refreshes access and refresh tokens for a user.
-    *
-    * This method:
-    * - Verifies the provided refresh token against stored hashed tokens in the database.
-    * - Rejects the request if the token is invalid, expired, or blacklisted.
-    * - Moves the old refresh token to the BlacklistedToken table for audit and security.
-    * - Deletes the old refresh token from the refreshToken table.
-    * - Generates a new access token (short-lived) and a new refresh token (long-lived).
-    * - Hashes the new refresh token and stores it in the refreshToken table with an expiration date.
-    *
-    * @param providedToken - The refresh token provided by the client.
-    * @returns An object containing:
-    *   - `access_token`: newly signed JWT access token.
-    *   - `refresh_token`: newly generated refresh token.
-    *
-    * @throws AppError with type 'unauthorized' if the token is invalid, expired, or blacklisted.
-    *
-    * @example
-    * const tokens = await authService.refreshTokens(existingRefreshToken);
-    * // {
-    * //   access_token: 'eyJhbGciOiJIUzI1NiIsInR...',
-    * //   refresh_token: 'eyJhbGciOiJIUzI1NiIsInR...'
-    * // }
-  */
+   * Refreshes access and refresh tokens for a user.
+   *
+   * This method:
+   * - Verifies the provided refresh token against stored hashed tokens in the database.
+   * - Rejects the request if the token is invalid, expired, or blacklisted.
+   * - Moves the old refresh token to the BlacklistedToken table for audit and security.
+   * - Deletes the old refresh token from the refreshToken table.
+   * - Generates a new access token (short-lived) and a new refresh token (long-lived).
+   * - Hashes the new refresh token and stores it in the refreshToken table with an expiration date.
+   *
+   * @param providedToken - The refresh token provided by the client.
+   * @returns An object containing:
+   *   - `access_token`: newly signed JWT access token.
+   *   - `refresh_token`: newly generated refresh token.
+   *
+   * @throws AppError with type 'unauthorized' if the token is invalid, expired, or blacklisted.
+   *
+   * @example
+   * const tokens = await authService.refreshTokens(existingRefreshToken);
+   * // {
+   * //   access_token: 'eyJhbGciOiJIUzI1NiIsInR...',
+   * //   refresh_token: 'eyJhbGciOiJIUzI1NiIsInR...'
+   * // }
+   */
   async refreshTokens(providedToken: string) {
     // 1️⃣ Find all non-expired tokens
     const tokens = await this.prisma.refreshToken.findMany({
@@ -172,7 +172,7 @@
     });
 
     // 2️⃣ Find matching token
-    let tokenEntry: (typeof tokens[number]) | null = null;
+    let tokenEntry: (typeof tokens)[number] | null = null;
     for (const t of tokens) {
       const isValid = await verifyPassword(providedToken, t.tokenHash);
       if (isValid) {
@@ -230,7 +230,6 @@
       refresh_token: newRefreshToken,
     };
   }
-
 
   /**
    * Authenticates a user by verifying login credentials and account restrictions.
@@ -305,43 +304,25 @@
   }
 
   /**
-<<<<<<< HEAD
-   * Logs out a user by recording the action in the operation log.
-   *
-   * In medical systems, logout actions are critical for auditing purposes.
-   * This does not delete or deactivate the user account, but ensures
-   * that all logins and logouts are traceable.
-   *
-   * @param userId - The ID of the user who is logging out
-   * @returns Confirmation message
-   * @throws UnauthorizedException if the user does not exist
+   * Logs out a user by invalidating the provided refresh token.
+   *
+   * This method:
+   * - Finds the provided refresh token in the database,
+   * - Verifies it and ensures it is not expired,
+   * - Moves the token to the BlacklistedToken table for future checks,
+   * - Deletes the original refresh token from the DB,
+   * - Logs the logout action for auditing purposes.
+   *
+   * @param refreshToken - The refresh token provided by the client for logout.
+   * @param ipAddress - Optional IP address from which the logout is performed.
+   * @returns Confirmation message.
+   *
+   * @example
+   * const result = await authService.logoutUser(refreshToken, '192.168.1.1');
+   * // { message: 'Successfully logged out' }
+   *
+   * @throws UnauthorizedException if the token is already invalid or expired.
    */
-  async logoutUser(userId: string, ipAddress?: string) {
-    const user = await this.prisma.user.findUnique({ where: { id: userId } });
-    if (!user) {
-      throw new UnauthorizedException('Invalid user');
-    }
-
-=======
-    * Logs out a user by invalidating the provided refresh token.
-    *
-    * This method:
-    * - Finds the provided refresh token in the database,
-    * - Verifies it and ensures it is not expired,
-    * - Moves the token to the BlacklistedToken table for future checks,
-    * - Deletes the original refresh token from the DB,
-    * - Logs the logout action for auditing purposes.
-    *
-    * @param refreshToken - The refresh token provided by the client for logout.
-    * @param ipAddress - Optional IP address from which the logout is performed.
-    * @returns Confirmation message.
-    *
-    * @example
-    * const result = await authService.logoutUser(refreshToken, '192.168.1.1');
-    * // { message: 'Successfully logged out' }
-    *
-    * @throws UnauthorizedException if the token is already invalid or expired.
-  */
   async logoutUser(refreshToken: string, ipAddress?: string) {
     // 1️⃣ Find the refresh token entry in DB
     const tokens = await this.prisma.refreshToken.findMany({
@@ -349,7 +330,7 @@
       include: { user: true },
     });
 
-    let tokenEntry: (typeof tokens[number]) | null = null;
+    let tokenEntry: (typeof tokens)[number] | null = null;
     for (const t of tokens) {
       if (await verifyPassword(refreshToken, t.tokenHash)) {
         tokenEntry = t;
@@ -376,7 +357,6 @@
     await this.prisma.refreshToken.delete({ where: { id: tokenEntry.id } });
 
     // 4️⃣ Log the logout action
->>>>>>> 634e2ab1
     await this.dbLogger.logAction({
       userId: user.id,
       action: 'logout',
